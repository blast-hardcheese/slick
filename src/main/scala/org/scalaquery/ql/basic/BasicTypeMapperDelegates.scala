--- conflicted
+++ resolved
@@ -20,11 +20,8 @@
   val stringTypeMapperDelegate = new StringTypeMapperDelegate
   val timeTypeMapperDelegate = new TimeTypeMapperDelegate
   val timestampTypeMapperDelegate = new TimestampTypeMapperDelegate
-<<<<<<< HEAD
   val unitTypeMapperDelegate = new UnitTypeMapperDelegate
-=======
   val bigDecimalTypeMapperDelegate = new BigDecimalTypeMapperDelegate
->>>>>>> 5cf94a99
   val nullTypeMapperDelegate = new NullTypeMapperDelegate
 }
 
@@ -163,7 +160,6 @@
     override def valueToSQLLiteral(value: Timestamp) = "{ts '"+value.toString+"'}"
   }
 
-<<<<<<< HEAD
   class UnitTypeMapperDelegate extends TypeMapperDelegate[Unit] {
     def zero = ()
     def sqlType = java.sql.Types.INTEGER
@@ -172,7 +168,8 @@
     def nextValue(r: PositionedResult) = { r.nextInt; () }
     def updateValue(v: Unit, r: PositionedResult) = r.updateInt(1)
     override def valueToSQLLiteral(value: Unit) = "1"
-=======
+  }
+
   class BigDecimalTypeMapperDelegate extends TypeMapperDelegate[BigDecimal] {
     def zero = BigDecimal(0)
     def sqlType = java.sql.Types.DECIMAL
@@ -180,7 +177,6 @@
     def setOption(v: Option[BigDecimal], p: PositionedParameters) = p.setBigDecimalOption(v)
     def nextValue(r: PositionedResult) = r.nextBigDecimal
     def updateValue(v: BigDecimal, r: PositionedResult) = r.updateBigDecimal(v)
->>>>>>> 5cf94a99
   }
 
   class NullTypeMapperDelegate extends TypeMapperDelegate[Null] {
