package org.scalaquery.session

import java.sql.{ResultSet, Blob, Clob, Date, Time, Timestamp}
import java.io.Closeable
import org.scalaquery.simple.GetResult
import org.scalaquery.util.CloseableIterator
import org.scalaquery.UnitInvokerMixin
import collection.generic.CanBuildFrom

/**
 * A database result positioned at a row and column.
 */
sealed abstract class PositionedResult(val rs: ResultSet) extends Closeable { outer =>
  protected[this] var pos = Int.MaxValue
  protected[this] val startPos = 0

  lazy val numColumns = rs.getMetaData().getColumnCount()

  final def currentPos = pos
  final def hasMoreColumns = pos < numColumns

  final def skip = { pos += 1; this }
  final def restart { pos = startPos; this }
  final def rewind { pos = Int.MinValue; this }

  def nextRow = {
    val ret = (pos == Int.MinValue) || rs.next
    pos = startPos
    ret
  }

  final def << [T](implicit f: GetResult[T]): T = f(this)
  final def <<? [T](implicit f: GetResult[Option[T]]): Option[T] = if(hasMoreColumns) this.<< else None

<<<<<<< HEAD
  final def nextBoolean()   = { val npos = pos + 1; val r = rs getBoolean   npos; pos = npos; r }
  final def nextBlob()      = { val npos = pos + 1; val r = rs getBlob      npos; pos = npos; r }
  final def nextByte()      = { val npos = pos + 1; val r = rs getByte      npos; pos = npos; r }
  final def nextBytes()     = { val npos = pos + 1; val r = rs getBytes     npos; pos = npos; r }
  final def nextClob()      = { val npos = pos + 1; val r = rs getClob      npos; pos = npos; r }
  final def nextDate()      = { val npos = pos + 1; val r = rs getDate      npos; pos = npos; r }
  final def nextDouble()    = { val npos = pos + 1; val r = rs getDouble    npos; pos = npos; r }
  final def nextFloat()     = { val npos = pos + 1; val r = rs getFloat     npos; pos = npos; r }
  final def nextInt()       = { val npos = pos + 1; val r = rs getInt       npos; pos = npos; r }
  final def nextLong()      = { val npos = pos + 1; val r = rs getLong      npos; pos = npos; r }
  final def nextObject()    = { val npos = pos + 1; val r = rs getObject    npos; pos = npos; r }
  final def nextShort()     = { val npos = pos + 1; val r = rs getShort     npos; pos = npos; r }
  final def nextString()    = { val npos = pos + 1; val r = rs getString    npos; pos = npos; r }
  final def nextTime()      = { val npos = pos + 1; val r = rs getTime      npos; pos = npos; r }
  final def nextTimestamp() = { val npos = pos + 1; val r = rs getTimestamp npos; pos = npos; r }

  final def nextBooleanOption()   = { val npos = pos + 1; val r = rs getBoolean   npos; val rr = (if(rs wasNull) None else Some(r)); pos = npos; rr }
  final def nextBlobOption()      = { val npos = pos + 1; val r = rs getBlob      npos; val rr = (if(rs wasNull) None else Some(r)); pos = npos; rr }
  final def nextByteOption()      = { val npos = pos + 1; val r = rs getByte      npos; val rr = (if(rs wasNull) None else Some(r)); pos = npos; rr }
  final def nextBytesOption()     = { val npos = pos + 1; val r = rs getBytes     npos; val rr = (if(rs wasNull) None else Some(r)); pos = npos; rr }
  final def nextClobOption()      = { val npos = pos + 1; val r = rs getClob      npos; val rr = (if(rs wasNull) None else Some(r)); pos = npos; rr }
  final def nextDateOption()      = { val npos = pos + 1; val r = rs getDate      npos; val rr = (if(rs wasNull) None else Some(r)); pos = npos; rr }
  final def nextDoubleOption()    = { val npos = pos + 1; val r = rs getDouble    npos; val rr = (if(rs wasNull) None else Some(r)); pos = npos; rr }
  final def nextFloatOption()     = { val npos = pos + 1; val r = rs getFloat     npos; val rr = (if(rs wasNull) None else Some(r)); pos = npos; rr }
  final def nextIntOption()       = { val npos = pos + 1; val r = rs getInt       npos; val rr = (if(rs wasNull) None else Some(r)); pos = npos; rr }
  final def nextLongOption()      = { val npos = pos + 1; val r = rs getLong      npos; val rr = (if(rs wasNull) None else Some(r)); pos = npos; rr }
  final def nextObjectOption()    = { val npos = pos + 1; val r = rs getObject    npos; val rr = (if(rs wasNull) None else Some(r)); pos = npos; rr }
  final def nextShortOption()     = { val npos = pos + 1; val r = rs getShort     npos; val rr = (if(rs wasNull) None else Some(r)); pos = npos; rr }
  final def nextStringOption()    = { val npos = pos + 1; val r = rs getString    npos; val rr = (if(rs wasNull) None else Some(r)); pos = npos; rr }
  final def nextTimeOption()      = { val npos = pos + 1; val r = rs getTime      npos; val rr = (if(rs wasNull) None else Some(r)); pos = npos; rr }
  final def nextTimestampOption() = { val npos = pos + 1; val r = rs getTimestamp npos; val rr = (if(rs wasNull) None else Some(r)); pos = npos; rr }

  final def updateBoolean(v: Boolean)     { val npos = pos + 1; rs.updateBoolean  (npos, v); pos = npos }
  final def updateBlob(v: Blob)           { val npos = pos + 1; rs.updateBlob     (npos, v); pos = npos }
  final def updateByte(v: Byte)           { val npos = pos + 1; rs.updateByte     (npos, v); pos = npos }
  final def updateBytes(v: Array[Byte])   { val npos = pos + 1; rs.updateBytes    (npos, v); pos = npos }
  final def updateClob(v: Clob)           { val npos = pos + 1; rs.updateClob     (npos, v); pos = npos }
  final def updateDate(v: Date)           { val npos = pos + 1; rs.updateDate     (npos, v); pos = npos }
  final def updateDouble(v: Double)       { val npos = pos + 1; rs.updateDouble   (npos, v); pos = npos }
  final def updateFloat(v: Float)         { val npos = pos + 1; rs.updateFloat    (npos, v); pos = npos }
  final def updateInt(v: Int)             { val npos = pos + 1; rs.updateInt      (npos, v); pos = npos }
  final def updateLong(v: Long)           { val npos = pos + 1; rs.updateLong     (npos, v); pos = npos }
  final def updateShort(v: Short)         { val npos = pos + 1; rs.updateShort    (npos, v); pos = npos }
  final def updateString(v: String)       { val npos = pos + 1; rs.updateString   (npos, v); pos = npos }
  final def updateTime(v: Time)           { val npos = pos + 1; rs.updateTime     (npos, v); pos = npos }
  final def updateTimestamp(v: Timestamp) { val npos = pos + 1; rs.updateTimestamp(npos, v); pos = npos }

  final def updateBooleanOption(v: Option[Boolean])     { val npos = pos + 1; v match { case Some(s) => rs.updateBoolean  (npos, s); case None => rs.updateNull(npos) }; pos = npos }
  final def updateBlobOption(v: Option[Blob])           { val npos = pos + 1; v match { case Some(s) => rs.updateBlob     (npos, s); case None => rs.updateNull(npos) }; pos = npos }
  final def updateByteOption(v: Option[Byte])           { val npos = pos + 1; v match { case Some(s) => rs.updateByte     (npos, s); case None => rs.updateNull(npos) }; pos = npos }
  final def updateBytesOption(v: Option[Array[Byte]])   { val npos = pos + 1; v match { case Some(s) => rs.updateBytes    (npos, s); case None => rs.updateNull(npos) }; pos = npos }
  final def updateClobOption(v: Option[Clob])           { val npos = pos + 1; v match { case Some(s) => rs.updateClob     (npos, s); case None => rs.updateNull(npos) }; pos = npos }
  final def updateDateOption(v: Option[Date])           { val npos = pos + 1; v match { case Some(s) => rs.updateDate     (npos, s); case None => rs.updateNull(npos) }; pos = npos }
  final def updateDoubleOption(v: Option[Double])       { val npos = pos + 1; v match { case Some(s) => rs.updateDouble   (npos, s); case None => rs.updateNull(npos) }; pos = npos }
  final def updateFloatOption(v: Option[Float])         { val npos = pos + 1; v match { case Some(s) => rs.updateFloat    (npos, s); case None => rs.updateNull(npos) }; pos = npos }
  final def updateIntOption(v: Option[Int])             { val npos = pos + 1; v match { case Some(s) => rs.updateInt      (npos, s); case None => rs.updateNull(npos) }; pos = npos }
  final def updateLongOption(v: Option[Long])           { val npos = pos + 1; v match { case Some(s) => rs.updateLong     (npos, s); case None => rs.updateNull(npos) }; pos = npos }
  final def updateShortOption(v: Option[Short])         { val npos = pos + 1; v match { case Some(s) => rs.updateShort    (npos, s); case None => rs.updateNull(npos) }; pos = npos }
  final def updateStringOption(v: Option[String])       { val npos = pos + 1; v match { case Some(s) => rs.updateString   (npos, s); case None => rs.updateNull(npos) }; pos = npos }
  final def updateTimeOption(v: Option[Time])           { val npos = pos + 1; v match { case Some(s) => rs.updateTime     (npos, s); case None => rs.updateNull(npos) }; pos = npos }
  final def updateTimestampOption(v: Option[Timestamp]) { val npos = pos + 1; v match { case Some(s) => rs.updateTimestamp(npos, s); case None => rs.updateNull(npos) }; pos = npos }
=======
  final def nextBoolean()    = { val npos = pos + 1; val r = rs getBoolean    npos; pos = npos; r }
  final def nextBlob()       = { val npos = pos + 1; val r = rs getBlob       npos; pos = npos; r }
  final def nextByte()       = { val npos = pos + 1; val r = rs getByte       npos; pos = npos; r }
  final def nextBytes()      = { val npos = pos + 1; val r = rs getBytes      npos; pos = npos; r }
  final def nextClob()       = { val npos = pos + 1; val r = rs getClob       npos; pos = npos; r }
  final def nextDate()       = { val npos = pos + 1; val r = rs getDate       npos; pos = npos; r }
  final def nextDouble()     = { val npos = pos + 1; val r = rs getDouble     npos; pos = npos; r }
  final def nextFloat()      = { val npos = pos + 1; val r = rs getFloat      npos; pos = npos; r }
  final def nextInt()        = { val npos = pos + 1; val r = rs getInt        npos; pos = npos; r }
  final def nextLong()       = { val npos = pos + 1; val r = rs getLong       npos; pos = npos; r }
  final def nextShort()      = { val npos = pos + 1; val r = rs getShort      npos; pos = npos; r }
  final def nextString()     = { val npos = pos + 1; val r = rs getString     npos; pos = npos; r }
  final def nextTime()       = { val npos = pos + 1; val r = rs getTime       npos; pos = npos; r }
  final def nextTimestamp()  = { val npos = pos + 1; val r = rs getTimestamp  npos; pos = npos; r }
  final def nextBigDecimal() = { val npos = pos + 1; val r = rs getBigDecimal npos; pos = npos; if(r eq null) null else BigDecimal(r) }
  final def nextObject()     = { val npos = pos + 1; val r = rs getObject     npos; pos = npos; r }

  final def nextBooleanOption()    = { val npos = pos + 1; val r = rs getBoolean    npos; val rr = (if(rs wasNull) None else Some(r)); pos = npos; rr }
  final def nextBlobOption()       = { val npos = pos + 1; val r = rs getBlob       npos; val rr = (if(rs wasNull) None else Some(r)); pos = npos; rr }
  final def nextByteOption()       = { val npos = pos + 1; val r = rs getByte       npos; val rr = (if(rs wasNull) None else Some(r)); pos = npos; rr }
  final def nextBytesOption()      = { val npos = pos + 1; val r = rs getBytes      npos; val rr = (if(rs wasNull) None else Some(r)); pos = npos; rr }
  final def nextClobOption()       = { val npos = pos + 1; val r = rs getClob       npos; val rr = (if(rs wasNull) None else Some(r)); pos = npos; rr }
  final def nextDateOption()       = { val npos = pos + 1; val r = rs getDate       npos; val rr = (if(rs wasNull) None else Some(r)); pos = npos; rr }
  final def nextDoubleOption()     = { val npos = pos + 1; val r = rs getDouble     npos; val rr = (if(rs wasNull) None else Some(r)); pos = npos; rr }
  final def nextFloatOption()      = { val npos = pos + 1; val r = rs getFloat      npos; val rr = (if(rs wasNull) None else Some(r)); pos = npos; rr }
  final def nextIntOption()        = { val npos = pos + 1; val r = rs getInt        npos; val rr = (if(rs wasNull) None else Some(r)); pos = npos; rr }
  final def nextLongOption()       = { val npos = pos + 1; val r = rs getLong       npos; val rr = (if(rs wasNull) None else Some(r)); pos = npos; rr }
  final def nextShortOption()      = { val npos = pos + 1; val r = rs getShort      npos; val rr = (if(rs wasNull) None else Some(r)); pos = npos; rr }
  final def nextStringOption()     = { val npos = pos + 1; val r = rs getString     npos; val rr = (if(rs wasNull) None else Some(r)); pos = npos; rr }
  final def nextTimeOption()       = { val npos = pos + 1; val r = rs getTime       npos; val rr = (if(rs wasNull) None else Some(r)); pos = npos; rr }
  final def nextTimestampOption()  = { val npos = pos + 1; val r = rs getTimestamp  npos; val rr = (if(rs wasNull) None else Some(r)); pos = npos; rr }
  final def nextBigDecimalOption() = { val npos = pos + 1; val r = rs getBigDecimal npos; val rr = (if(rs wasNull) None else Some(BigDecimal(r))); pos = npos; rr }
  final def nextObjectOption()     = { val npos = pos + 1; val r = rs getObject     npos; val rr = (if(rs wasNull) None else Some(r)); pos = npos; rr }

  final def updateBoolean(v: Boolean)       { val npos = pos + 1; rs.updateBoolean   (npos, v); pos = npos }
  final def updateBlob(v: Blob)             { val npos = pos + 1; rs.updateBlob      (npos, v); pos = npos }
  final def updateByte(v: Byte)             { val npos = pos + 1; rs.updateByte      (npos, v); pos = npos }
  final def updateBytes(v: Array[Byte])     { val npos = pos + 1; rs.updateBytes     (npos, v); pos = npos }
  final def updateClob(v: Clob)             { val npos = pos + 1; rs.updateClob      (npos, v); pos = npos }
  final def updateDate(v: Date)             { val npos = pos + 1; rs.updateDate      (npos, v); pos = npos }
  final def updateDouble(v: Double)         { val npos = pos + 1; rs.updateDouble    (npos, v); pos = npos }
  final def updateFloat(v: Float)           { val npos = pos + 1; rs.updateFloat     (npos, v); pos = npos }
  final def updateInt(v: Int)               { val npos = pos + 1; rs.updateInt       (npos, v); pos = npos }
  final def updateLong(v: Long)             { val npos = pos + 1; rs.updateLong      (npos, v); pos = npos }
  final def updateShort(v: Short)           { val npos = pos + 1; rs.updateShort     (npos, v); pos = npos }
  final def updateString(v: String)         { val npos = pos + 1; rs.updateString    (npos, v); pos = npos }
  final def updateTime(v: Time)             { val npos = pos + 1; rs.updateTime      (npos, v); pos = npos }
  final def updateTimestamp(v: Timestamp)   { val npos = pos + 1; rs.updateTimestamp (npos, v); pos = npos }
  final def updateBigDecimal(v: BigDecimal) { val npos = pos + 1; rs.updateBigDecimal(npos, v.bigDecimal); pos = npos }
  final def updateObject(v: AnyRef)         { val npos = pos + 1; rs.updateObject    (npos, v); pos = npos }

  final def updateBooleanOption(v: Option[Boolean])       { val npos = pos + 1; v match { case Some(s) => rs.updateBoolean   (npos, s); case None => rs.updateNull(npos) }; pos = npos }
  final def updateBlobOption(v: Option[Blob])             { val npos = pos + 1; v match { case Some(s) => rs.updateBlob      (npos, s); case None => rs.updateNull(npos) }; pos = npos }
  final def updateByteOption(v: Option[Byte])             { val npos = pos + 1; v match { case Some(s) => rs.updateByte      (npos, s); case None => rs.updateNull(npos) }; pos = npos }
  final def updateBytesOption(v: Option[Array[Byte]])     { val npos = pos + 1; v match { case Some(s) => rs.updateBytes     (npos, s); case None => rs.updateNull(npos) }; pos = npos }
  final def updateClobOption(v: Option[Clob])             { val npos = pos + 1; v match { case Some(s) => rs.updateClob      (npos, s); case None => rs.updateNull(npos) }; pos = npos }
  final def updateDateOption(v: Option[Date])             { val npos = pos + 1; v match { case Some(s) => rs.updateDate      (npos, s); case None => rs.updateNull(npos) }; pos = npos }
  final def updateDoubleOption(v: Option[Double])         { val npos = pos + 1; v match { case Some(s) => rs.updateDouble    (npos, s); case None => rs.updateNull(npos) }; pos = npos }
  final def updateFloatOption(v: Option[Float])           { val npos = pos + 1; v match { case Some(s) => rs.updateFloat     (npos, s); case None => rs.updateNull(npos) }; pos = npos }
  final def updateIntOption(v: Option[Int])               { val npos = pos + 1; v match { case Some(s) => rs.updateInt       (npos, s); case None => rs.updateNull(npos) }; pos = npos }
  final def updateLongOption(v: Option[Long])             { val npos = pos + 1; v match { case Some(s) => rs.updateLong      (npos, s); case None => rs.updateNull(npos) }; pos = npos }
  final def updateShortOption(v: Option[Short])           { val npos = pos + 1; v match { case Some(s) => rs.updateShort     (npos, s); case None => rs.updateNull(npos) }; pos = npos }
  final def updateStringOption(v: Option[String])         { val npos = pos + 1; v match { case Some(s) => rs.updateString    (npos, s); case None => rs.updateNull(npos) }; pos = npos }
  final def updateTimeOption(v: Option[Time])             { val npos = pos + 1; v match { case Some(s) => rs.updateTime      (npos, s); case None => rs.updateNull(npos) }; pos = npos }
  final def updateTimestampOption(v: Option[Timestamp])   { val npos = pos + 1; v match { case Some(s) => rs.updateTimestamp (npos, s); case None => rs.updateNull(npos) }; pos = npos }
  final def updateBigDecimalOption(v: Option[BigDecimal]) { val npos = pos + 1; v match { case Some(s) => rs.updateBigDecimal(npos, s.bigDecimal); case None => rs.updateNull(npos) }; pos = npos }
  final def updateObjectOption(v: Option[AnyRef])         { val npos = pos + 1; v match { case Some(s) => rs.updateObject    (npos, s); case None => rs.updateNull(npos) }; pos = npos }
>>>>>>> 5cf94a99

  final def updateNull() { val npos = pos + 1; rs.updateNull(npos); pos = npos }

  /**
   * Close the ResultSet and the statement which created it.
   */
  def close(): Unit

  /**
   * Create an embedded PositionedResult which extends from the given dataPos
   * column until the end of this PositionedResult, starts at the current row
   * and ends when the discriminator predicate (which can read columns starting
   * at discriminatorPos) returns false or when this PositionedResult ends.
   */
  def view(discriminatorPos: Int, dataPos: Int, discriminator: (PositionedResult => Boolean)): PositionedResult = new PositionedResult(rs) {
    override protected[this] val startPos = dataPos
    pos = Int.MinValue
    def close() {}
    override def nextRow = {
      def disc = {
        pos = discriminatorPos
        val ret = discriminator(this)
        pos = startPos
        ret
      }
      if(pos == Int.MinValue) disc else {
        val outerRet = outer.nextRow
        val ret = outerRet && disc
        pos = startPos
        if(!ret && outerRet) outer.rewind
        ret
      }
    }
  }

  /**
   * Create an embedded PositionedResult with a single discriminator column
   * followed by the embedded data, starting at the current position. The
   * embedded view lasts while the discriminator stays the same. If the first
   * discriminator value is NULL, the view is empty.
   */
  def view1: PositionedResult = {
    val discPos = pos
    val disc = nextObject
    view(discPos, discPos+1, { r => disc != null && disc == r.nextObject })
  }

  final def build[C[_], R](gr: GetResult[R])(implicit canBuildFrom: CanBuildFrom[Nothing, R, C[R]]): C[R] = {
    val b = canBuildFrom()
    while(nextRow) b += gr(this)
    b.result()
  }

  final def to[C[_]] = new To[C]()

  final class To[C[_]] private[PositionedResult] () {
    def apply[R](gr: GetResult[R])(implicit session: Session, canBuildFrom: CanBuildFrom[Nothing, R, C[R]]) =
      build[C, R](gr)
  }
}

/**
 * A PositionedResult which can be used as a CloseableIterator.
 */
abstract class PositionedResultIterator[+T](_rs: ResultSet, maxRows: Int) extends PositionedResult(_rs) with CloseableIterator[T] {

  private[this] var done = false
  private[this] var count = 0
  private[this] var closed = false

  final override def nextRow = {
    if(pos == Int.MinValue) super.nextRow else {
      if(maxRows != 0 && count >= maxRows) false
      else {
        val ret = super.nextRow
        if(ret) count += 1 else done = true
        ret
      }
    }
  }

  final def hasNext = {
    val r = !done && ((pos == startPos) || nextRow)
    if(!r) close()
    r
  }

  final def next() = {
    if(done) noNext
    else {
      if(pos != startPos) nextRow
      if(done) noNext
      else {
        val ret = extractValue()
        pos = Int.MaxValue
        ret
      }
    }
  }

  final def close() {
    if(!closed) {
      closeUnderlying()
      closed = true
    }
  }

  protected def extractValue(): T
  protected def closeUnderlying(): Unit

  final override def foreach[U](f: T =>  U) { while(nextRow) f(extractValue()) }
}<|MERGE_RESOLUTION|>--- conflicted
+++ resolved
@@ -32,70 +32,8 @@
   final def << [T](implicit f: GetResult[T]): T = f(this)
   final def <<? [T](implicit f: GetResult[Option[T]]): Option[T] = if(hasMoreColumns) this.<< else None
 
-<<<<<<< HEAD
-  final def nextBoolean()   = { val npos = pos + 1; val r = rs getBoolean   npos; pos = npos; r }
-  final def nextBlob()      = { val npos = pos + 1; val r = rs getBlob      npos; pos = npos; r }
-  final def nextByte()      = { val npos = pos + 1; val r = rs getByte      npos; pos = npos; r }
-  final def nextBytes()     = { val npos = pos + 1; val r = rs getBytes     npos; pos = npos; r }
-  final def nextClob()      = { val npos = pos + 1; val r = rs getClob      npos; pos = npos; r }
-  final def nextDate()      = { val npos = pos + 1; val r = rs getDate      npos; pos = npos; r }
-  final def nextDouble()    = { val npos = pos + 1; val r = rs getDouble    npos; pos = npos; r }
-  final def nextFloat()     = { val npos = pos + 1; val r = rs getFloat     npos; pos = npos; r }
-  final def nextInt()       = { val npos = pos + 1; val r = rs getInt       npos; pos = npos; r }
-  final def nextLong()      = { val npos = pos + 1; val r = rs getLong      npos; pos = npos; r }
-  final def nextObject()    = { val npos = pos + 1; val r = rs getObject    npos; pos = npos; r }
-  final def nextShort()     = { val npos = pos + 1; val r = rs getShort     npos; pos = npos; r }
-  final def nextString()    = { val npos = pos + 1; val r = rs getString    npos; pos = npos; r }
-  final def nextTime()      = { val npos = pos + 1; val r = rs getTime      npos; pos = npos; r }
-  final def nextTimestamp() = { val npos = pos + 1; val r = rs getTimestamp npos; pos = npos; r }
-
-  final def nextBooleanOption()   = { val npos = pos + 1; val r = rs getBoolean   npos; val rr = (if(rs wasNull) None else Some(r)); pos = npos; rr }
-  final def nextBlobOption()      = { val npos = pos + 1; val r = rs getBlob      npos; val rr = (if(rs wasNull) None else Some(r)); pos = npos; rr }
-  final def nextByteOption()      = { val npos = pos + 1; val r = rs getByte      npos; val rr = (if(rs wasNull) None else Some(r)); pos = npos; rr }
-  final def nextBytesOption()     = { val npos = pos + 1; val r = rs getBytes     npos; val rr = (if(rs wasNull) None else Some(r)); pos = npos; rr }
-  final def nextClobOption()      = { val npos = pos + 1; val r = rs getClob      npos; val rr = (if(rs wasNull) None else Some(r)); pos = npos; rr }
-  final def nextDateOption()      = { val npos = pos + 1; val r = rs getDate      npos; val rr = (if(rs wasNull) None else Some(r)); pos = npos; rr }
-  final def nextDoubleOption()    = { val npos = pos + 1; val r = rs getDouble    npos; val rr = (if(rs wasNull) None else Some(r)); pos = npos; rr }
-  final def nextFloatOption()     = { val npos = pos + 1; val r = rs getFloat     npos; val rr = (if(rs wasNull) None else Some(r)); pos = npos; rr }
-  final def nextIntOption()       = { val npos = pos + 1; val r = rs getInt       npos; val rr = (if(rs wasNull) None else Some(r)); pos = npos; rr }
-  final def nextLongOption()      = { val npos = pos + 1; val r = rs getLong      npos; val rr = (if(rs wasNull) None else Some(r)); pos = npos; rr }
-  final def nextObjectOption()    = { val npos = pos + 1; val r = rs getObject    npos; val rr = (if(rs wasNull) None else Some(r)); pos = npos; rr }
-  final def nextShortOption()     = { val npos = pos + 1; val r = rs getShort     npos; val rr = (if(rs wasNull) None else Some(r)); pos = npos; rr }
-  final def nextStringOption()    = { val npos = pos + 1; val r = rs getString    npos; val rr = (if(rs wasNull) None else Some(r)); pos = npos; rr }
-  final def nextTimeOption()      = { val npos = pos + 1; val r = rs getTime      npos; val rr = (if(rs wasNull) None else Some(r)); pos = npos; rr }
-  final def nextTimestampOption() = { val npos = pos + 1; val r = rs getTimestamp npos; val rr = (if(rs wasNull) None else Some(r)); pos = npos; rr }
-
-  final def updateBoolean(v: Boolean)     { val npos = pos + 1; rs.updateBoolean  (npos, v); pos = npos }
-  final def updateBlob(v: Blob)           { val npos = pos + 1; rs.updateBlob     (npos, v); pos = npos }
-  final def updateByte(v: Byte)           { val npos = pos + 1; rs.updateByte     (npos, v); pos = npos }
-  final def updateBytes(v: Array[Byte])   { val npos = pos + 1; rs.updateBytes    (npos, v); pos = npos }
-  final def updateClob(v: Clob)           { val npos = pos + 1; rs.updateClob     (npos, v); pos = npos }
-  final def updateDate(v: Date)           { val npos = pos + 1; rs.updateDate     (npos, v); pos = npos }
-  final def updateDouble(v: Double)       { val npos = pos + 1; rs.updateDouble   (npos, v); pos = npos }
-  final def updateFloat(v: Float)         { val npos = pos + 1; rs.updateFloat    (npos, v); pos = npos }
-  final def updateInt(v: Int)             { val npos = pos + 1; rs.updateInt      (npos, v); pos = npos }
-  final def updateLong(v: Long)           { val npos = pos + 1; rs.updateLong     (npos, v); pos = npos }
-  final def updateShort(v: Short)         { val npos = pos + 1; rs.updateShort    (npos, v); pos = npos }
-  final def updateString(v: String)       { val npos = pos + 1; rs.updateString   (npos, v); pos = npos }
-  final def updateTime(v: Time)           { val npos = pos + 1; rs.updateTime     (npos, v); pos = npos }
-  final def updateTimestamp(v: Timestamp) { val npos = pos + 1; rs.updateTimestamp(npos, v); pos = npos }
-
-  final def updateBooleanOption(v: Option[Boolean])     { val npos = pos + 1; v match { case Some(s) => rs.updateBoolean  (npos, s); case None => rs.updateNull(npos) }; pos = npos }
-  final def updateBlobOption(v: Option[Blob])           { val npos = pos + 1; v match { case Some(s) => rs.updateBlob     (npos, s); case None => rs.updateNull(npos) }; pos = npos }
-  final def updateByteOption(v: Option[Byte])           { val npos = pos + 1; v match { case Some(s) => rs.updateByte     (npos, s); case None => rs.updateNull(npos) }; pos = npos }
-  final def updateBytesOption(v: Option[Array[Byte]])   { val npos = pos + 1; v match { case Some(s) => rs.updateBytes    (npos, s); case None => rs.updateNull(npos) }; pos = npos }
-  final def updateClobOption(v: Option[Clob])           { val npos = pos + 1; v match { case Some(s) => rs.updateClob     (npos, s); case None => rs.updateNull(npos) }; pos = npos }
-  final def updateDateOption(v: Option[Date])           { val npos = pos + 1; v match { case Some(s) => rs.updateDate     (npos, s); case None => rs.updateNull(npos) }; pos = npos }
-  final def updateDoubleOption(v: Option[Double])       { val npos = pos + 1; v match { case Some(s) => rs.updateDouble   (npos, s); case None => rs.updateNull(npos) }; pos = npos }
-  final def updateFloatOption(v: Option[Float])         { val npos = pos + 1; v match { case Some(s) => rs.updateFloat    (npos, s); case None => rs.updateNull(npos) }; pos = npos }
-  final def updateIntOption(v: Option[Int])             { val npos = pos + 1; v match { case Some(s) => rs.updateInt      (npos, s); case None => rs.updateNull(npos) }; pos = npos }
-  final def updateLongOption(v: Option[Long])           { val npos = pos + 1; v match { case Some(s) => rs.updateLong     (npos, s); case None => rs.updateNull(npos) }; pos = npos }
-  final def updateShortOption(v: Option[Short])         { val npos = pos + 1; v match { case Some(s) => rs.updateShort    (npos, s); case None => rs.updateNull(npos) }; pos = npos }
-  final def updateStringOption(v: Option[String])       { val npos = pos + 1; v match { case Some(s) => rs.updateString   (npos, s); case None => rs.updateNull(npos) }; pos = npos }
-  final def updateTimeOption(v: Option[Time])           { val npos = pos + 1; v match { case Some(s) => rs.updateTime     (npos, s); case None => rs.updateNull(npos) }; pos = npos }
-  final def updateTimestampOption(v: Option[Timestamp]) { val npos = pos + 1; v match { case Some(s) => rs.updateTimestamp(npos, s); case None => rs.updateNull(npos) }; pos = npos }
-=======
   final def nextBoolean()    = { val npos = pos + 1; val r = rs getBoolean    npos; pos = npos; r }
+  final def nextBigDecimal() = { val npos = pos + 1; val r = rs getBigDecimal npos; pos = npos; if(r eq null) null else BigDecimal(r) }
   final def nextBlob()       = { val npos = pos + 1; val r = rs getBlob       npos; pos = npos; r }
   final def nextByte()       = { val npos = pos + 1; val r = rs getByte       npos; pos = npos; r }
   final def nextBytes()      = { val npos = pos + 1; val r = rs getBytes      npos; pos = npos; r }
@@ -105,14 +43,14 @@
   final def nextFloat()      = { val npos = pos + 1; val r = rs getFloat      npos; pos = npos; r }
   final def nextInt()        = { val npos = pos + 1; val r = rs getInt        npos; pos = npos; r }
   final def nextLong()       = { val npos = pos + 1; val r = rs getLong       npos; pos = npos; r }
+  final def nextObject()     = { val npos = pos + 1; val r = rs getObject     npos; pos = npos; r }
   final def nextShort()      = { val npos = pos + 1; val r = rs getShort      npos; pos = npos; r }
   final def nextString()     = { val npos = pos + 1; val r = rs getString     npos; pos = npos; r }
   final def nextTime()       = { val npos = pos + 1; val r = rs getTime       npos; pos = npos; r }
   final def nextTimestamp()  = { val npos = pos + 1; val r = rs getTimestamp  npos; pos = npos; r }
-  final def nextBigDecimal() = { val npos = pos + 1; val r = rs getBigDecimal npos; pos = npos; if(r eq null) null else BigDecimal(r) }
-  final def nextObject()     = { val npos = pos + 1; val r = rs getObject     npos; pos = npos; r }
 
   final def nextBooleanOption()    = { val npos = pos + 1; val r = rs getBoolean    npos; val rr = (if(rs wasNull) None else Some(r)); pos = npos; rr }
+  final def nextBigDecimalOption() = { val npos = pos + 1; val r = rs getBigDecimal npos; val rr = (if(rs wasNull) None else Some(BigDecimal(r))); pos = npos; rr }
   final def nextBlobOption()       = { val npos = pos + 1; val r = rs getBlob       npos; val rr = (if(rs wasNull) None else Some(r)); pos = npos; rr }
   final def nextByteOption()       = { val npos = pos + 1; val r = rs getByte       npos; val rr = (if(rs wasNull) None else Some(r)); pos = npos; rr }
   final def nextBytesOption()      = { val npos = pos + 1; val r = rs getBytes      npos; val rr = (if(rs wasNull) None else Some(r)); pos = npos; rr }
@@ -122,12 +60,11 @@
   final def nextFloatOption()      = { val npos = pos + 1; val r = rs getFloat      npos; val rr = (if(rs wasNull) None else Some(r)); pos = npos; rr }
   final def nextIntOption()        = { val npos = pos + 1; val r = rs getInt        npos; val rr = (if(rs wasNull) None else Some(r)); pos = npos; rr }
   final def nextLongOption()       = { val npos = pos + 1; val r = rs getLong       npos; val rr = (if(rs wasNull) None else Some(r)); pos = npos; rr }
+  final def nextObjectOption()     = { val npos = pos + 1; val r = rs getObject     npos; val rr = (if(rs wasNull) None else Some(r)); pos = npos; rr }
   final def nextShortOption()      = { val npos = pos + 1; val r = rs getShort      npos; val rr = (if(rs wasNull) None else Some(r)); pos = npos; rr }
   final def nextStringOption()     = { val npos = pos + 1; val r = rs getString     npos; val rr = (if(rs wasNull) None else Some(r)); pos = npos; rr }
   final def nextTimeOption()       = { val npos = pos + 1; val r = rs getTime       npos; val rr = (if(rs wasNull) None else Some(r)); pos = npos; rr }
   final def nextTimestampOption()  = { val npos = pos + 1; val r = rs getTimestamp  npos; val rr = (if(rs wasNull) None else Some(r)); pos = npos; rr }
-  final def nextBigDecimalOption() = { val npos = pos + 1; val r = rs getBigDecimal npos; val rr = (if(rs wasNull) None else Some(BigDecimal(r))); pos = npos; rr }
-  final def nextObjectOption()     = { val npos = pos + 1; val r = rs getObject     npos; val rr = (if(rs wasNull) None else Some(r)); pos = npos; rr }
 
   final def updateBoolean(v: Boolean)       { val npos = pos + 1; rs.updateBoolean   (npos, v); pos = npos }
   final def updateBlob(v: Blob)             { val npos = pos + 1; rs.updateBlob      (npos, v); pos = npos }
@@ -162,7 +99,6 @@
   final def updateTimestampOption(v: Option[Timestamp])   { val npos = pos + 1; v match { case Some(s) => rs.updateTimestamp (npos, s); case None => rs.updateNull(npos) }; pos = npos }
   final def updateBigDecimalOption(v: Option[BigDecimal]) { val npos = pos + 1; v match { case Some(s) => rs.updateBigDecimal(npos, s.bigDecimal); case None => rs.updateNull(npos) }; pos = npos }
   final def updateObjectOption(v: Option[AnyRef])         { val npos = pos + 1; v match { case Some(s) => rs.updateObject    (npos, s); case None => rs.updateNull(npos) }; pos = npos }
->>>>>>> 5cf94a99
 
   final def updateNull() { val npos = pos + 1; rs.updateNull(npos); pos = npos }
 
