--- conflicted
+++ resolved
@@ -5,18 +5,13 @@
 import org.junit.runner.JUnitCore
 import com.novocode.squery.combinator._
 import com.novocode.squery.combinator.TypeMapper._
-<<<<<<< HEAD
-import com.novocode.squery.combinator.extended.{ExtendedTable => Table}
-=======
-import com.novocode.squery.combinator.basic.SQLiteDriver.Implicit._
 import com.novocode.squery.combinator.basic.{BasicTable => Table}
->>>>>>> 505d629e
 import com.novocode.squery.session._
 import com.novocode.squery.session.Database.threadLocalSession
 import com.novocode.squery.test.util._
 import com.novocode.squery.test.util.TestDB._
 
-object MiscTest extends DBTestObject(H2Mem)
+object MiscTest extends DBTestObject(H2Mem, SQLiteMem)
 
 class MiscTest(tdb: TestDB) extends DBTest(tdb) {
   import tdb.driver.Implicit._
@@ -29,11 +24,7 @@
       def * = a ~ b
     }
 
-<<<<<<< HEAD
     db withSession {
-=======
-    Database.forURL("jdbc:sqlite:sample.db", driver = "org.sqlite.JDBC") withSession {
->>>>>>> 505d629e
       T.ddl.create
       T.insertAll(("1", "a"), ("2", "a"), ("3", "b"))
 
