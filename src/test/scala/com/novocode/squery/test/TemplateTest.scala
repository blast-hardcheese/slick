package com.novocode.squery.test

import org.junit.Test
import org.junit.Assert._
import com.novocode.squery.combinator._
import com.novocode.squery.combinator.TypeMapper._
<<<<<<< HEAD
import com.novocode.squery.combinator.extended.{ExtendedTable => Table}
=======
import com.novocode.squery.combinator.basic.SQLiteDriver.Implicit._
import com.novocode.squery.combinator.basic.{BasicTable => Table}
>>>>>>> 505d629e
import com.novocode.squery.session._
import com.novocode.squery.session.Database.threadLocalSession
import com.novocode.squery.test.util._
import com.novocode.squery.test.util.TestDB._

object TemplateTest extends DBTestObject(H2Mem)

class TemplateTest(tdb: TestDB) extends DBTest(tdb) {
  import tdb.driver.Implicit._

  object Users extends Table[(Int, String)]("users") {
    def id = column[Int]("id", O PrimaryKey, O NotNull)
    def first = column[String]("first", O NotNull)
    def * = id ~ first
  }

  object Orders extends Table[(Int, Int, String)]("orders") {
    def userID = column[Int]("userID", O NotNull)
    def orderID = column[Int]("orderID", O PrimaryKey, O NotNull)
    def product = column[String]("product")
    def * = userID ~ orderID ~ product
  }

  @Test def test() {
<<<<<<< HEAD
    db withSession {
=======
    Database.forURL("jdbc:sqlite:sample.db", driver = "org.sqlite.JDBC") withSession {
>>>>>>> 505d629e

      (Users.ddl ++ Orders.ddl) create

      Users.first.insertAll("Homer", "Marge", "Apu", "Carl", "Lenny")
      for(uid <- Users.map(_.id))
        (Orders.userID ~ Orders.product).insert(uid, if(uid < 4) "Product A" else "Product B")

      def userNameByID1(id: Int) = for(u <- Users if u.id is id.bind) yield u.first
      def q1 = userNameByID1(3)
      println("q1: " + q1.selectStatement)
      for(t <- q1) println("User: "+t)
      assertEquals(List("Apu"), q1.list)

      val userNameByID2 = for {
        id <- Parameters[Int]
        u <- Users if u.id is id
      } yield u.first
      val q2 = userNameByID2(3)
      println("q2: " + userNameByID2.selectStatement)
      for(t <- q2) println("User: "+t)
      assertEquals(List("Apu"), q2.list)

      val userNameByIDRange = for {
        Projection(min, max) <- Parameters[Int, Int]
        u <- Users if u.id >= min && u.id <= max
      } yield u.first
      val q3 = userNameByIDRange(2,5)
      println("q3: " + userNameByIDRange.selectStatement)
      for(t <- q3) println("User: "+t)
      assertEquals(List("Marge","Apu","Carl","Lenny"), q3.list)

      val userNameByIDRangeAndProduct = for {
        min ~ max ~ product <- Parameters[Int, Int, String]
        u <- Users if u.id >= min && u.id <= max && Orders.where(o => (u.id is o.userID) && (o.product is product)).exists
      } yield u.first
      val q4 = userNameByIDRangeAndProduct(2,5,"Product A")
      println("q4: " + userNameByIDRangeAndProduct.selectStatement)
      for(t <- q4) println("User: "+t)
      assertEquals(List("Marge","Apu"), q4.list)

      def userNameByIDOrAll(id: Option[Int]) = for(
        u <- Users if id.map(u.id is _.bind).getOrElse(ConstColumn(true))
      ) yield u.first
      val q5a = userNameByIDOrAll(Some(3))
      println("q5a: " + q5a.selectStatement)
      for(t <- q5a) println("User: "+t)
      assertEquals(List("Apu"), q5a.list)
      val q5b = userNameByIDOrAll(None)
      println("q5b: " + q5b.selectStatement)
      for(t <- q5b) println("User: "+t)
      assertEquals(List("Homer","Marge","Apu","Carl","Lenny"), q5b.list)
    }
  }
}<|MERGE_RESOLUTION|>--- conflicted
+++ resolved
@@ -4,12 +4,7 @@
 import org.junit.Assert._
 import com.novocode.squery.combinator._
 import com.novocode.squery.combinator.TypeMapper._
-<<<<<<< HEAD
 import com.novocode.squery.combinator.extended.{ExtendedTable => Table}
-=======
-import com.novocode.squery.combinator.basic.SQLiteDriver.Implicit._
-import com.novocode.squery.combinator.basic.{BasicTable => Table}
->>>>>>> 505d629e
 import com.novocode.squery.session._
 import com.novocode.squery.session.Database.threadLocalSession
 import com.novocode.squery.test.util._
@@ -21,24 +16,20 @@
   import tdb.driver.Implicit._
 
   object Users extends Table[(Int, String)]("users") {
-    def id = column[Int]("id", O PrimaryKey, O NotNull)
+    def id = column[Int]("id", O PrimaryKey, O NotNull, O AutoInc)
     def first = column[String]("first", O NotNull)
     def * = id ~ first
   }
 
   object Orders extends Table[(Int, Int, String)]("orders") {
     def userID = column[Int]("userID", O NotNull)
-    def orderID = column[Int]("orderID", O PrimaryKey, O NotNull)
+    def orderID = column[Int]("orderID", O PrimaryKey, O NotNull, O AutoInc)
     def product = column[String]("product")
     def * = userID ~ orderID ~ product
   }
 
   @Test def test() {
-<<<<<<< HEAD
     db withSession {
-=======
-    Database.forURL("jdbc:sqlite:sample.db", driver = "org.sqlite.JDBC") withSession {
->>>>>>> 505d629e
 
       (Users.ddl ++ Orders.ddl) create
 
